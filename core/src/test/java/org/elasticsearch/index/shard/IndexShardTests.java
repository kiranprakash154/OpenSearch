--- conflicted
+++ resolved
@@ -1478,13 +1478,8 @@
         IndexShard newShard = new IndexShard(initializingShardRouting, indexService.getIndexSettings(), shard.shardPath(),
             shard.store(), indexService.cache(), indexService.mapperService(), indexService.similarityService(),
             indexService.fieldData(), shard.getEngineFactory(), indexService.getIndexEventListener(), wrapper,
-<<<<<<< HEAD
             indexService.getThreadPool(), indexService.getBigArrays(), null, shard.getGlobalCheckpointSyncer(),
-            Collections.emptyList(), Arrays.asList(listeners)
-        );
-=======
-            indexService.getThreadPool(), indexService.getBigArrays(), null, Collections.emptyList(), Arrays.asList(listeners));
->>>>>>> 74af0e36
+            Collections.emptyList(), Arrays.asList(listeners));
         return newShard;
     }
 
